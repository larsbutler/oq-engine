--- conflicted
+++ resolved
@@ -282,17 +282,12 @@
         job_id = "1"
         row = 0
         col = 1
-<<<<<<< HEAD
-        loss_curve = curve.Curve([(0.21, 0.131), (0.24, 0.108),
-                                   (0.27, 0.089), (0.30, 0.066)])
-=======
+
         loss_curve = risklib.curve.Curve([(0.21, 0.131), (0.24, 0.108),
                                           (0.27, 0.089), (0.30, 0.066)])
->>>>>>> a12e5690
-
         # should set in kvs the conditional loss
-        general.compute_conditional_loss(job_id, col, row, loss_curve, asset,
-                                         loss_poe)
+        general.compute_conditional_loss(job_id, col, row, loss_curve,
+                                         asset, loss_poe)
         loss_key = kvs.tokens.loss_key(job_id, row, col, asset.asset_ref,
                                        loss_poe)
         self.assertTrue(kvs.get_client().get(loss_key))
