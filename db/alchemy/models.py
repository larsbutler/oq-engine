--- conflicted
+++ resolved
@@ -178,15 +178,9 @@
             self.id, self.output_type, self.path, self.size))
 
 
-<<<<<<< HEAD
-class HazardMapData(Base):
-    __tablename__ = "hazard_map_data"
-    __table_args__ = {"schema": "hzrdo"}
-=======
 class HazardMap(Base):
     __tablename__ = "hazard_map"
-    __table_args__ = {"schema": "uiapi"}
->>>>>>> 88d05725
+    __table_args__ = {"schema": "hzrdo"}
 
     id = sa.Column(sa.Integer, primary_key=True)
     output_id = sa.Column(sa.Integer, sa.ForeignKey("uiapi.output.id"),
