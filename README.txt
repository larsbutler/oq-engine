<<<<<<< HEAD
OpenQuake calculators based on the nhlib (new hazard library)

This is the alpha release of the nhlib-based OpenQuake calculators.
Currently only the following are supported:

    - classical hazard calculator
    - event-based hazard calculator
=======
OpenQuake is an open source application that allows users to
compute seismic hazard and seismic risk of earthquakes on a global scale.

Please note: the /usr/bin/openquake script requires a celeryconfig.py
file in the PYTHONPATH.  Please make sure this is the case and that your
celeryconfig.py file works with your python-celery setup.

Feel free to copy /usr/openquake/celeryconfig.py and revise it as needed.
>>>>>>> 5d6bb6a7
<|MERGE_RESOLUTION|>--- conflicted
+++ resolved
@@ -1,12 +1,3 @@
-<<<<<<< HEAD
-OpenQuake calculators based on the nhlib (new hazard library)
-
-This is the alpha release of the nhlib-based OpenQuake calculators.
-Currently only the following are supported:
-
-    - classical hazard calculator
-    - event-based hazard calculator
-=======
 OpenQuake is an open source application that allows users to
 compute seismic hazard and seismic risk of earthquakes on a global scale.
 
@@ -14,5 +5,4 @@
 file in the PYTHONPATH.  Please make sure this is the case and that your
 celeryconfig.py file works with your python-celery setup.
 
-Feel free to copy /usr/openquake/celeryconfig.py and revise it as needed.
->>>>>>> 5d6bb6a7
+Feel free to copy /usr/openquake/celeryconfig.py and revise it as needed.